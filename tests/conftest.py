--- conflicted
+++ resolved
@@ -1,13 +1,10 @@
 import math
 import pathlib
 
+import numpy as np
 import pandas as pd
 import pytest
-<<<<<<< HEAD
-import numpy as np
-=======
 from scipy.io.arff import loadarff
->>>>>>> c9c51c78
 from sklearn.datasets import load_boston
 from sklearn.datasets import load_iris
 
@@ -43,33 +40,35 @@
     return _iris_X
 
 
-@pytest.fixture(params=['std','rand','rand_const'])
+@pytest.fixture(params=["none", "random", "const"])
 def mod(request):
     return request.param
 
 
 @pytest.fixture
 def iris_X_mod(mod):
-    if mod == 'std':
+    if mod == "none":
         return _iris_X
-    elif mod == 'rand':
+    elif mod == "random":
         np.random.seed(42)
-        return np.concatenate((_iris_X, np.random.uniform(size=(_iris_X.shape[0],1))),1)
-    elif mod == 'rand_const':
+        return np.concatenate((_iris_X, np.random.uniform(size=(_iris_X.shape))), 1)
+    elif mod == "const":
         np.random.seed(42)
-        return np.concatenate((_iris_X, np.random.uniform(size=(_iris_X.shape[0],3)), np.zeros(shape=(_iris_X.shape[0],3))),1)
-        
+        return np.concatenate((_iris_X, np.random.uniform(size=(_iris_X.shape)), np.zeros(shape=(_iris_X.shape))), 1)
+
 
 @pytest.fixture
 def boston_X_mod(mod):
-    if mod == 'std':
+    if mod == "none":
         return _boston_X
-    elif mod == 'rand':
+    elif mod == "random":
         np.random.seed(42)
-        return np.concatenate((_boston_X, np.random.uniform(size=(_boston_X.shape[0],3))),1)
-    elif mod == 'rand_const':
+        return np.concatenate((_boston_X, np.random.uniform(size=(_boston_X.shape))), 1)
+    elif mod == "const":
         np.random.seed(42)
-        return np.concatenate((_boston_X, np.random.uniform(size=(_boston_X.shape[0],3)), np.zeros(shape=(_boston_X.shape[0],3))),1)
+        return np.concatenate(
+            (_boston_X, np.random.uniform(size=(_boston_X.shape)), np.zeros(shape=(_boston_X.shape))), 1
+        )
 
 
 @pytest.fixture
