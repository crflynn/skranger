--- conflicted
+++ resolved
@@ -255,7 +255,6 @@
         quantiles = rfr.predict_quantiles(X_test, quantiles=[0.1, 0.9])
         assert quantiles.ndim == 2
 
-<<<<<<< HEAD
     def test_feature_importances_(self, boston_X, boston_y, importance, local_importance):
         rfr = RangerForestRegressor(importance=importance, local_importance=local_importance)
         with pytest.raises(AttributeError):
@@ -270,7 +269,6 @@
         if importance == "none":
             with pytest.raises(ValueError):
                 _ = rfr.feature_importances_
-=======
+
     def test_check_estimator(self):
-        check_estimator(RangerForestRegressor())
->>>>>>> 1f3d74b3
+        check_estimator(RangerForestRegressor())